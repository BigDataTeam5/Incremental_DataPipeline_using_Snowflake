--- conflicted
+++ resolved
@@ -22,24 +22,6 @@
           pip install -r requirements.txt
       - name: Debug Environment Variables
         run: |
-          echo "SNOWFLAKE_ACCOUNT=${{ secrets.SNOWFLAKE_ACCOUNT }}"
-          echo "SNOWFLAKE_USER=${{ secrets.SNOWFLAKE_USER }}"
-          echo "SNOWFLAKE_PASSWORD=${{ secrets.SNOWFLAKE_PASSWORD }}"
-          echo "SNOWFLAKE_WAREHOUSE=${{ secrets.SNOWFLAKE_WAREHOUSE }}"
-          echo "AWS_ACCESS_KEY=${{ secrets.AWS_ACCESS_KEY }}"
-          echo "AWS_SECRET_KEY=${{ secrets.AWS_SECRET_KEY }}"
-      - name: Run tests
-        env:
-          SNOWFLAKE_ACCOUNT: ${{ secrets.SNOWFLAKE_ACCOUNT }}
-          SNOWFLAKE_USER: ${{ secrets.SNOWFLAKE_USER }}
-          SNOWFLAKE_PASSWORD: ${{ secrets.SNOWFLAKE_PASSWORD }}
-          SNOWFLAKE_ROLE: CO2_ROLE  # Default role
-          SNOWFLAKE_WAREHOUSE: CO2_WH
-          SNOWFLAKE_SCHEMA: RAW_CO2
-          AWS_ACCESS_KEY: ${{ secrets.AWS_ACCESS_KEY }}
-          AWS_SECRET_KEY: ${{ secrets.AWS_SECRET_KEY }}
-        run: |
-<<<<<<< HEAD
           pytest tests/testing_snowflake_connection.py
           pytest tests/test_s3_connection.py
           pytest tests/test_volatility_co2ppm.py
@@ -48,15 +30,6 @@
           pytest tests/test_loading_co2_data_sp.py
           pytest tests/test_co2_harmonized_sp.py
           pytest tests/test_co2_analytical_sp.py
-=======
-          cd tests
-          pytest testing_snowflake_connection.py
-          pytest testing_s3_connection.py
-          pytest testing_volatility_co2ppm.py
-          pytest testing_daily_percent_change.py
-          pytest testing_weekly_changes.py
-          cd ../..
->>>>>>> 53952c9e
 
   deploy:
     needs: test
@@ -82,11 +55,7 @@
         run: |
           python -m pip install --upgrade pip
           pip install -r requirements.txt
-<<<<<<< HEAD
       
-=======
-
->>>>>>> 53952c9e
       - name: Set environment variables
         run: |
           echo "AWS_ACCESS_KEY=${{ secrets.AWS_ACCESS_KEY }}" >> $GITHUB_ENV
@@ -94,38 +63,17 @@
           if [[ "${{ github.ref }}" == "refs/heads/main" ]]; then
             echo "ENVIRONMENT=prod" >> $GITHUB_ENV
             echo "DATABASE_NAME=CO2_DB_PROD" >> $GITHUB_ENV
-<<<<<<< HEAD
             echo "CONN_PROFILE=prod" >> $GITHUB_ENV
           else
             echo "ENVIRONMENT=dev" >> $GITHUB_ENV
             echo "DATABASE_NAME=CO2_DB_DEV" >> $GITHUB_ENV
             echo "CONN_PROFILE=dev" >> $GITHUB_ENV
-          fi
       
-=======
-            echo "SNOWFLAKE_ROLE=CO2_ROLE_PROD" >> $GITHUB_ENV  # Set prod role
-          else
-            echo "ENVIRONMENT=dev" >> $GITHUB_ENV
-            echo "DATABASE_NAME=CO2_DB_DEV" >> $GITHUB_ENV
-            echo "SNOWFLAKE_ROLE=CO2_ROLE_DEV" >> $GITHUB_ENV  # Set dev role
-          fi
-
-      - name: Debug Environment Variables Before Deployment
-        run: |
-          echo "ENVIRONMENT=$ENVIRONMENT"
-          echo "DATABASE_NAME=$DATABASE_NAME"
-          echo "SNOWFLAKE_ROLE=$SNOWFLAKE_ROLE"
-          echo "SNOWFLAKE_ACCOUNT=$SNOWFLAKE_ACCOUNT"
-          echo "SNOWFLAKE_USER=$SNOWFLAKE_USER"
-          echo "SNOWFLAKE_WAREHOUSE=$SNOWFLAKE_WAREHOUSE"
-
->>>>>>> 53952c9e
       - name: Generate configuration and SQL files
         run: |
           echo "AWS_ACCESS_KEY=$AWS_ACCESS_KEY" > .env
           echo "AWS_SECRET_KEY=$AWS_SECRET_KEY" >> .env
           python scripts/render_yaml.py $ENVIRONMENT
-<<<<<<< HEAD
           
           # Run script to generate setup and orchestration SQL files
           python scripts/render_setup.py $ENVIRONMENT
@@ -181,59 +129,4 @@
           snow sql -f scripts/orchestrate_tasks_${ENVIRONMENT}.sql --connection-name $CONN_PROFILE
           
           # Log task execution status
-=======
-          python scripts/render_setup.py $ENVIRONMENT
-
-      - name: Check Snowflake CLI Version
-        run: |
-          snow --version
-
-      - name: Setup Snowflake
-        run: |
-          echo "Running setup SQL script..."
-          snow sql -f scripts/setup_${ENVIRONMENT}.sql \
-                    --accountname $SNOWFLAKE_ACCOUNT \
-                    --user $SNOWFLAKE_USER \
-                    --role $SNOWFLAKE_ROLE \
-                    --warehouse $SNOWFLAKE_WAREHOUSE \
-                    --database $DATABASE_NAME \
-                    --schema $SCHEMA_NAME \
-                    --temporary-connection
-
-      - name: Deploy UDFs and Stored Procedures
-        run: |
-          echo "Deploying UDFs and Stored Procedures..."
-          # Deploy using temporary connection
-          for dir in udfs_and_spoc/*; do
-            if [ -d "$dir" ]; then
-              echo "Deploying project in $dir"
-              cd "$dir"
-              snow snowpark build --temporary-connection \
-                  --account $SNOWFLAKE_ACCOUNT \
-                  --user $SNOWFLAKE_USER \
-                  --role $SNOWFLAKE_ROLE \
-                  --warehouse $SNOWFLAKE_WAREHOUSE \
-                  --database $DATABASE_NAME
-              snow snowpark deploy --replace --temporary-connection \
-                  --account $SNOWFLAKE_ACCOUNT \
-                  --user $SNOWFLAKE_USER \
-                  --role $SNOWFLAKE_ROLE \
-                  --warehouse $SNOWFLAKE_WAREHOUSE \
-                  --database $DATABASE_NAME
-              cd -
-            fi
-          done
-
-      - name: Orchestrate Tasks
-        run: |        
-          echo "Orchestrating tasks for $ENVIRONMENT environment..."
-          snow sql --accountname $SNOWFLAKE_ACCOUNT \
-                    --user $SNOWFLAKE_USER \
-                    --role $SNOWFLAKE_ROLE \
-                    --warehouse $SNOWFLAKE_WAREHOUSE \
-                    --database $DATABASE_NAME \
-                    --schema $SCHEMA_NAME \
-                    -f scripts/orchestrate_tasks_${ENVIRONMENT}.sql
-         
->>>>>>> 53952c9e
           echo "Deployment complete. Tasks successfully orchestrated."