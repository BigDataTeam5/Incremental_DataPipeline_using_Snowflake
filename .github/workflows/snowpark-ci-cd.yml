name: CO2 Data Pipeline CI/CD

on:
  push:
    branches: [main, dev]
  pull_request:
    branches: [main]
  workflow_dispatch:

jobs:
  test:
    runs-on: ubuntu-latest
    env:
      SNOWFLAKE_ACCOUNT: ${{ secrets.SNOWFLAKE_ACCOUNT }}
      SNOWFLAKE_USER: ${{ secrets.SNOWFLAKE_USER }}
      SNOWFLAKE_PASSWORD: ${{ secrets.SNOWFLAKE_PASSWORD }}
      SNOWFLAKE_WAREHOUSE: CO2_WH
      AWS_ACCESS_KEY: ${{ secrets.AWS_ACCESS_KEY }}
      AWS_SECRET_KEY: ${{ secrets.AWS_SECRET_KEY }}
      DATABASE_NAME: CO2_DB_PROD # Or use a secret if needed
      SCHEMA_NAME: RAW_CO2       # Or use a secret if needed
    steps:
      - uses: actions/checkout@v3
      - name: Set up Python
        uses: actions/setup-python@v4
        with:
          python-version: '3.10'
      - name: Install dependencies
        run: |
          python -m pip install --upgrade pip
          pip install -r requirements.txt
      - name: Run tests
        run: |
          pytest tests/testing_snowflake_connection.py
          pytest tests/test_s3_connection.py
          pytest tests/test_volatility_co2ppm.py
          pytest tests/test_daily_co2_changes.py
          pytest tests/test_weekly_co2_changes.py
<<<<<<< HEAD

=======
          
>>>>>>> 882c0fd1
  deploy:
    needs: test
    if: success() && (github.event_name != 'pull_request')
    runs-on: ubuntu-latest
    steps:
      - uses: actions/checkout@v3
      - name: Set up Python
        uses: actions/setup-python@v4
        with:
          python-version: '3.10'
      - name: Install dependencies
        run: |
          python -m pip install --upgrade pip
          pip install -r requirements.txt
      
      - name: Set environment variables based on branch
        run: |
          # Set AWS credentials
          echo "AWS_ACCESS_KEY=${{ secrets.AWS_ACCESS_KEY }}" >> $GITHUB_ENV
          echo "AWS_SECRET_KEY=${{ secrets.AWS_SECRET_KEY }}" >> $GITHUB_ENV
          echo "AWS_REGION=${{ secrets.AWS_REGION }}" >> $GITHUB_ENV
          echo "S3_BUCKET_NAME=${{ secrets.S3_BUCKET_NAME }}" >> $GITHUB_ENV
          echo "S3_OBJECT_NAME=${{ secrets.S3_OBJECT_NAME }}" >> $GITHUB_ENV
          echo "PARENT_FOLDER=${{ secrets.PARENT_FOLDER }}" >> $GITHUB_ENV
          
          # Set Snowflake credentials
          echo "SNOWFLAKE_ACCOUNT=${{ secrets.SNOWFLAKE_ACCOUNT }}" >> $GITHUB_ENV
          echo "SNOWFLAKE_USER=${{ secrets.SNOWFLAKE_USER }}" >> $GITHUB_ENV
          echo "SNOWFLAKE_PASSWORD=${{ secrets.SNOWFLAKE_PASSWORD }}" >> $GITHUB_ENV
          
          # Determine environment based on branch
          if [[ "${{ github.ref }}" == "refs/heads/main" ]]; then
            echo "ENVIRONMENT=prod" >> $GITHUB_ENV
            echo "DATABASE_NAME=CO2_DB_PROD" >> $GITHUB_ENV
            echo "SCHEMA_NAME=RAW_CO2" >> $GITHUB_ENV
            echo "CONN_PROFILE=prod" >> $GITHUB_ENV
            echo "SNOWFLAKE_WAREHOUSE=CO2_WH_PROD" >> $GITHUB_ENV
            echo "SNOWFLAKE_ROLE=CO2_ROLE_PROD" >> $GITHUB_ENV
          else
            echo "ENVIRONMENT=dev" >> $GITHUB_ENV
            echo "DATABASE_NAME=CO2_DB_DEV" >> $GITHUB_ENV
            echo "SCHEMA_NAME=RAW_CO2" >> $GITHUB_ENV
            echo "CONN_PROFILE=dev" >> $GITHUB_ENV
            echo "SNOWFLAKE_WAREHOUSE=CO2_WH_DEV" >> $GITHUB_ENV
            echo "SNOWFLAKE_ROLE=CO2_ROLE_DEV" >> $GITHUB_ENV
          fi
          
          echo "Deploying to $ENVIRONMENT environment"
          echo "Using database: $DATABASE_NAME"
          echo "Using warehouse: $SNOWFLAKE_WAREHOUSE"
          echo "Using role: $SNOWFLAKE_ROLE"
      
      - name: Setup Snowflake connection profiles
        run: |
          mkdir -p ~/.snowflake
          
          # Create connection profile for the environment
          cat > ~/.snowflake/config.toml << EOF
          [connections.dev]
          account = "${{ secrets.SNOWFLAKE_ACCOUNT }}"
          user = "${{ secrets.SNOWFLAKE_USER }}"
          password = "${{ secrets.SNOWFLAKE_PASSWORD }}"
          warehouse = "CO2_WH_DEV"
          role = "CO2_ROLE_DEV"
          database = "CO2_DB_DEV"
          schema = "RAW_CO2"
          
          [connections.prod]
          account = "${{ secrets.SNOWFLAKE_ACCOUNT }}"
          user = "${{ secrets.SNOWFLAKE_USER }}"
          password = "${{ secrets.SNOWFLAKE_PASSWORD }}"
          warehouse = "CO2_WH_PROD"
          role = "CO2_ROLE_PROD"
          database = "CO2_DB_PROD"
          schema = "RAW_CO2"
          EOF
          
          chmod 600 ~/.snowflake/config.toml
      
      - name: Generate configuration and SQL files
        run: |
          # Create .env file for local tools
          cat > .env << EOF
          AWS_ACCESS_KEY=${{ secrets.AWS_ACCESS_KEY }}
          AWS_SECRET_KEY=${{ secrets.AWS_SECRET_KEY }}
          AWS_REGION=${{ secrets.AWS_REGION }}
          S3_BUCKET_NAME=${{ secrets.S3_BUCKET_NAME }}
          S3_OBJECT_NAME=${{ secrets.S3_OBJECT_NAME }}
          PARENT_FOLDER=${{ secrets.PARENT_FOLDER }}
          SNOWFLAKE_ENV=$ENVIRONMENT
          EOF
          
          # Create environment.json for any tools that use it
          mkdir -p templates
          cat > templates/environment.json << EOF
          {
            "environment": "$ENVIRONMENT"
          }
          EOF
          
          # Render YAML and SQL setup files
          python scripts/render_yaml.py $ENVIRONMENT
          python scripts/render_setup.py $ENVIRONMENT
      
      - name: Deploy UDFs and Stored Procedures
        run: |
          deploy_component() {
            local component_path=$1
            local component_name=$2
            echo "⏳ Deploying $component_name..."
            cd $component_path
            snow snowpark build --connection-name $CONN_PROFILE || { echo "❌ Build failed for $component_name"; exit 1; }
            snow snowpark deploy --replace --connection-name $CONN_PROFILE || { echo "❌ Deploy failed for $component_name"; exit 1; }
            cd ../..
            echo "✅ Successfully deployed $component_name"
          }
          
          echo "🚀 Starting deployments to $ENVIRONMENT environment..."
          
          # Deploy all components using the helper function
          deploy_component "udfs_and_spoc/python_udf" "CO2 Volatility UDF"
          deploy_component "udfs_and_spoc/daily_co2_changes" "Daily CO2 Changes UDF"
          deploy_component "udfs_and_spoc/weekly_co2_changes" "Weekly CO2 Changes UDF"
          deploy_component "udfs_and_spoc/loading_co2_data_sp" "CO2 Loading Stored Procedure"
          deploy_component "udfs_and_spoc/co2_harmonized_sp" "CO2 Harmonized Stored Procedure"
          deploy_component "udfs_and_spoc/co2_analytical_sp" "CO2 Analytics Stored Procedure"
          
          echo "🎉 All components deployed successfully!"
      
      - name: Orchestrate Tasks
        run: |
          echo "⏳ Orchestrating tasks for $ENVIRONMENT environment..."
          snow sql -f scripts/orchestrate_tasks_${ENVIRONMENT}.sql --connection-name $CONN_PROFILE
          
          if [ $? -eq 0 ]; then
            echo "✅ Tasks successfully orchestrated for $ENVIRONMENT environment"
          else
            echo "❌ Task orchestration failed for $ENVIRONMENT environment"
            exit 1
          fi
          
          echo "🏁 Deployment complete!"<|MERGE_RESOLUTION|>--- conflicted
+++ resolved
@@ -36,11 +36,10 @@
           pytest tests/test_volatility_co2ppm.py
           pytest tests/test_daily_co2_changes.py
           pytest tests/test_weekly_co2_changes.py
-<<<<<<< HEAD
+          pytest tests/test_loading_co2_data_sp.py
+          pytest tests/test_co2_harmonized_sp.py
+          pytest tests/test_co2_analytical_sp.py
 
-=======
-          
->>>>>>> 882c0fd1
   deploy:
     needs: test
     if: success() && (github.event_name != 'pull_request')
